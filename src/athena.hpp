#ifndef ATHENA_HPP_
#define ATHENA_HPP_
//========================================================================================
// AthenaXXX astrophysical plasma code
// Copyright(C) 2020 James M. Stone <jmstone@ias.edu> and the Athena code team
// Licensed under the 3-clause BSD License (the "LICENSE")
//========================================================================================
//! \file athena.hpp
//  \brief contains Athena++ general purpose types, structures, enums, etc.

#include <string>

#include <Kokkos_Core.hpp>
#include <Kokkos_DualView.hpp>
#include "config.hpp"

//----------------------------------------------------------------------------------------
// type alias that allows code to run with either floats or doubles

#if SINGLE_PRECISION_ENABLED

using Real = float;
#if MPI_PARALLEL_ENABLED
#define MPI_ATHENA_REAL MPI_FLOAT
#endif

#else

using Real = double;
#if MPI_PARALLEL_ENABLED
#define MPI_ATHENA_REAL MPI_DOUBLE
#endif

#endif // SINGLE_PRECISION_ENABLED

//----------------------------------------------------------------------------------------
// general purpose macros (never modified)

// number of bits needed to store MeshBlock local ID in each rank in an integer.  Thus
// maximum number of MBs per rank is 2^(NUM_BITS_LID).  Limit is set by MPI tag limit
#define NUM_BITS_LID 14

#define SQR(x) ( (x)*(x) )
#define SIGN(x) ( ((x) < 0.0) ? -1.0 : 1.0 )

// data types only used in physics modules (defined here to avoid recursive dependencies)

// constants that determine array index of Hydro/MHD variables
// array indices for conserved: density, momemtum, total energy
enum VariableIndex {IDN=0, IM1=1, IVX=1, IM2=2, IVY=2, IM3=3, IVZ=3, IEN=4, ITM=4, IPR=4};
// array indices for components of magnetic field
<<<<<<< HEAD
enum BFieldIndex {IBX=0, IBY=1, IBZ=2, NMAG=3};
// array indices for metric matrices in GR
enum MetricIndex {I00=0, I01=1, I02=2, I03=3, I11=4, I12=5, I13=6, I22=7, I23=8, I33=9,
                  NMETRIC=10};
=======
enum BFieldIndex {IBX=0, IBY=1, IBZ=2};
// array indices for particle arrays
enum ParticlesIndex {PGID=0, PTAG=1, IPX=0, IPVX=1, IPY=2, IPVY=3, IPZ=4, IPVZ=5};
>>>>>>> 588b6202

// integer constants to specify spatial reconstruction methods
enum ReconstructionMethod {dc, plm, ppm4, ppmx, wenoz};

// constants that enumerate time evolution options
enum TimeEvolution {tstatic, kinematic, dynamic};

// constants that enumerate Physics Modules implemented in code
enum PhysicsModule {HydroDynamics, MagnetoHydroDynamics,
                    SpaceTimeDynamics, UserDefined}; //SpaceTimeDynamics = Z4c

// structs to store primitive/conserved variables in one-dimension
// (density, velocity/momentum, internal/total energy, [transverse magnetic field])
struct HydPrim1D {
  Real d, vx, vy, vz, e;
};
struct HydCons1D {
  Real d, mx, my, mz, e;
};
struct MHDPrim1D {
  Real d, vx, vy, vz, e, bx, by, bz;
};
struct MHDCons1D {
  Real d, mx, my, mz, e, bx, by, bz;
};

//----------------------------------------------------------------------------------------
// define default Kokkos execution and memory spaces

using DevExeSpace = Kokkos::DefaultExecutionSpace;
using DevMemSpace = Kokkos::DefaultExecutionSpace::memory_space;
using HostMemSpace = Kokkos::HostSpace;
using ScratchMemSpace = DevExeSpace::scratch_memory_space;
using LayoutWrapper = Kokkos::LayoutRight;                // increments last index fastest
using TeamMember_t = Kokkos::TeamPolicy<>::member_type;   // for Kokkos thread teams

//----------------------------------------------------------------------------------------
// alias template declarations for various array types (formerly AthenaArrays)
// mostly used to store cell-centered variables (volume averaged)

// template declarations for construction of Kokkos::View on device
template <typename T>
using DvceArray1D = Kokkos::View<T *, LayoutWrapper, DevMemSpace>;
template <typename T>
using DvceArray2D = Kokkos::View<T **, LayoutWrapper, DevMemSpace>;
template <typename T>
using DvceArray3D = Kokkos::View<T ***, LayoutWrapper, DevMemSpace>;
template <typename T>
using DvceArray4D = Kokkos::View<T ****, LayoutWrapper, DevMemSpace>;
template <typename T>
using DvceArray5D = Kokkos::View<T *****, LayoutWrapper, DevMemSpace>;
template <typename T>
using DvceArray6D = Kokkos::View<T ******, LayoutWrapper, DevMemSpace>;

// template declarations for construction of Kokkos::View on host
template <typename T>
using HostArray1D = Kokkos::View<T *, LayoutWrapper, HostMemSpace>;
template <typename T>
using HostArray2D = Kokkos::View<T **, LayoutWrapper, HostMemSpace>;
template <typename T>
using HostArray3D = Kokkos::View<T ***, LayoutWrapper, HostMemSpace>;
template <typename T>
using HostArray4D = Kokkos::View<T ****, LayoutWrapper, HostMemSpace>;
template <typename T>
using HostArray5D = Kokkos::View<T *****, LayoutWrapper, HostMemSpace>;

// template declarations for construction of Kokkos::DualViews
template <typename T>
using DualArray1D = Kokkos::DualView<T *, LayoutWrapper, DevMemSpace>;
template <typename T>
using DualArray2D = Kokkos::DualView<T **, LayoutWrapper, DevMemSpace>;
template <typename T>
using DualArray3D = Kokkos::DualView<T ***, LayoutWrapper, DevMemSpace>;

// template declarations for construction of Kokkos::View in scratch memory
template <typename T>
using ScrArray1D = Kokkos::View<T *, LayoutWrapper, ScratchMemSpace,
                                     Kokkos::MemoryTraits<Kokkos::Unmanaged>>;
template <typename T>
using ScrArray2D = Kokkos::View<T **, LayoutWrapper, ScratchMemSpace,
                                     Kokkos::MemoryTraits<Kokkos::Unmanaged>>;

//----------------------------------------------------------------------------------------
// struct for storing face-centered (area-averaged) variables, e.g. magnetic field
//                 ___________
//                 |x3f[k+1,j,i]
//                 | \    X    \
//                 |  \_________\
//          x1f[k,j,i] |         |
//                 \ X |  x2f[k,j,i]
//   x2 x3          \  |    X    |
//    \ |            \ |         |
//     \|__x1         \|_________|

template <typename T>
struct DvceFaceFld4D {
  DvceArray4D<T> x1f, x2f, x3f;  // name indicates both direction and location
  DvceFaceFld4D(const std::string &label, int nmb, int n3, int n2, int n1) :
    x1f(label + ".x1f", nmb, n3, n2, n1+1),
    x2f(label + ".x2f", nmb, n3, n2+1, n1),
    x3f(label + ".x3f", nmb, n3+1, n2, n1) {}
  ~DvceFaceFld4D() = default;
};

template <typename T>
struct DvceFaceFld5D {
  DvceArray5D<T> x1f, x2f, x3f;  // name indicates both direction and location
  DvceFaceFld5D(const std::string &label, int nmb, int nvar, int n3, int n2, int n1) :
    x1f(label + ".x1f", nmb, nvar, n3, n2, n1+1),
    x2f(label + ".x2f", nmb, nvar, n3, n2+1, n1),
    x3f(label + ".x3f", nmb, nvar, n3+1, n2, n1) {}
  ~DvceFaceFld5D() = default;
};

template <typename T>
struct HostFaceFld4D {
  HostArray4D<T> x1f, x2f, x3f;  // name indicates both direction and location
  HostFaceFld4D(const std::string &label, int nmb, int n3, int n2, int n1) :
    x1f(label + ".x1f", nmb, n3, n2, n1+1),
    x2f(label + ".x2f", nmb, n3, n2+1, n1),
    x3f(label + ".x3f", nmb, n3+1, n2, n1) {}
  ~HostFaceFld4D() = default;
};

//----------------------------------------------------------------------------------------
// struct for storing edge-centered (line-averaged) variables, e.g. EMF
//             _____________
//             |\           \
//             | \           \
//             |  \___________\
//             |   |           |
//             \   |           |
//    x2e[k,j,i]*  *x3e[k,j,i] |
//               \ |           |
//                \|_____*_____|
//                    x1e[k,j,i]

template <typename T>
struct DvceEdgeFld4D {
  DvceArray4D<T> x1e, x2e, x3e;   // name refers to direction NOT location
  DvceEdgeFld4D(const std::string &label, int nmb, int n3, int n2, int n1) :
    x1e(label + ".x1e", nmb, n3+1, n2+1, n1),
    x2e(label + ".x2e", nmb, n3+1, n2, n1+1),
    x3e(label + ".x3e", nmb, n3, n2+1, n1+1) {}
  ~DvceEdgeFld4D() = default;
};

//----------------------------------------------------------------------------------------
// wrappers for Kokkos::parallel_for
// These wrappers implement a variety of parallel execution strategies, including
// 1D-range, and thread teams for use with inner vector threads. Experiments in K-Athena
// and Parthenon indicate that 1D-range policy is generally faster than multidimensional
// MD-range policy, so the latter is not used.
//------------------------------
// 1D loop using Kokkos 1D Range
template <typename Function>
inline void par_for(const std::string &name, DevExeSpace exec_space,
                    const int &il, const int &iu, const Function &function) {
  // compute total number of elements and call Kokkos::parallel_for()
  const int ni = iu - il + 1;
  Kokkos::parallel_for(name, Kokkos::RangePolicy<>(exec_space, 0, ni),
  KOKKOS_LAMBDA(const int &idx) {
    // compute i indices of thread and call function
    int i = (idx) + il;
    function(i);
  });
}

//------------------------------
// 2D loop using Kokkos 1D Range
template <typename Function>
inline void par_for(const std::string &name, DevExeSpace exec_space,
                    const int &jl, const int &ju,
                    const int &il, const int &iu, const Function &function) {
  // compute total number of elements and call Kokkos::parallel_for()
  const int nj = ju - jl + 1;
  const int ni = iu - il + 1;
  const int nji  = nj * ni;
  Kokkos::parallel_for(name, Kokkos::RangePolicy<>(exec_space, 0, nji),
  KOKKOS_LAMBDA(const int &idx) {
    // compute j,i indices of thread and call function
    int j = (idx)/ni;
    int i = (idx - j*ni) + il;
    j += jl;
    function(j, i);
  });
}

//------------------------------
// 3D loop using Kokkos 1D Range
template <typename Function>
inline void par_for(const std::string &name, DevExeSpace exec_space,
                    const int &kl, const int &ku, const int &jl, const int &ju,
                    const int &il, const int &iu, const Function &function) {
  // compute total number of elements and call Kokkos::parallel_for()
  const int nk = ku - kl + 1;
  const int nj = ju - jl + 1;
  const int ni = iu - il + 1;
  const int nkji = nk * nj * ni;
  const int nji  = nj * ni;
  Kokkos::parallel_for(name, Kokkos::RangePolicy<>(exec_space, 0, nkji),
  KOKKOS_LAMBDA(const int &idx) {
    // compute k,j,i indices of thread and call function
    int k = (idx)/nji;
    int j = (idx - k*nji)/ni;
    int i = (idx - k*nji - j*ni) + il;
    k += kl;
    j += jl;
    function(k, j, i);
  });
}

//------------------------------
// 4D loop using Kokkos 1D Range
template <typename Function>
inline void par_for(const std::string &name, DevExeSpace exec_space,
                    const int &nl, const int &nu, const int &kl, const int &ku,
                    const int &jl, const int &ju, const int &il, const int &iu,
                    const Function &function) {
  // compute total number of elements and call Kokkos::parallel_for()
  const int nn = nu - nl + 1;
  const int nk = ku - kl + 1;
  const int nj = ju - jl + 1;
  const int ni = iu - il + 1;
  const int nnkji = nn * nk * nj * ni;
  const int nkji  = nk * nj * ni;
  const int nji   = nj * ni;
  Kokkos::parallel_for(name, Kokkos::RangePolicy<>(exec_space, 0, nnkji),
  KOKKOS_LAMBDA(const int &idx) {
    // compute n,k,j,i indices of thread and call function
    int n = (idx)/nkji;
    int k = (idx - n*nkji)/nji;
    int j = (idx - n*nkji - k*nji)/ni;
    int i = (idx - n*nkji - k*nji - j*ni) + il;
    n += nl;
    k += kl;
    j += jl;
    function(n, k, j, i);
  });
}

//------------------------------
// 5D loop using Kokkos 1D Range
template <typename Function>
inline void par_for(const std::string &name, DevExeSpace exec_space,
                    const int &ml, const int &mu,
                    const int &nl, const int &nu, const int &kl, const int &ku,
                    const int &jl, const int &ju, const int &il, const int &iu,
                    const Function &function) {
  // compute total number of elements and call Kokkos::parallel_for()
  const int nm = mu - ml + 1;
  const int nn = nu - nl + 1;
  const int nk = ku - kl + 1;
  const int nj = ju - jl + 1;
  const int ni = iu - il + 1;
  const int nmnkji = nm * nn * nk * nj * ni;
  const int nnkji  = nn * nk * nj * ni;
  const int nkji   = nk * nj * ni;
  const int nji    = nj * ni;
  Kokkos::parallel_for(name, Kokkos::RangePolicy<>(exec_space, 0, nmnkji),
  KOKKOS_LAMBDA(const int &idx) {
    // compute m,n,k,j,i indices of thread and call function
    int m = (idx)/nnkji;
    int n = (idx - m*nnkji)/nkji;
    int k = (idx - m*nnkji - n*nkji)/nji;
    int j = (idx - m*nnkji - n*nkji - k*nji)/ni;
    int i = (idx - m*nnkji - n*nkji - k*nji - j*ni) + il;
    m += ml;
    n += nl;
    k += kl;
    j += jl;
    function(m, n, k, j, i);
  });
}

//------------------------------------------
// 1D outer parallel loop using Kokkos Teams
template <typename Function>
inline void par_for_outer(const std::string &name, DevExeSpace exec_space,
                          size_t scr_size, const int scr_level,
                          const int kl, const int ku, const Function &function) {
  const int nk = ku - kl + 1;
  Kokkos::TeamPolicy<> policy(exec_space, nk, Kokkos::AUTO);
  Kokkos::parallel_for(name, policy.set_scratch_size(scr_level,Kokkos::PerTeam(scr_size)),
  KOKKOS_LAMBDA(TeamMember_t tmember) {
    const int k = tmember.league_rank() + kl;
    function(tmember, k);
  });
}

//------------------------------------------
// 2D outer parallel loop using Kokkos Teams
template <typename Function>
inline void par_for_outer(const std::string &name, DevExeSpace exec_space,
                          size_t scr_size, const int scr_level,
                          const int kl, const int ku, const int jl, const int ju,
                          const Function &function) {
  const int nk = ku - kl + 1;
  const int nj = ju - jl + 1;
  const int nkj = nk*nj;
  Kokkos::TeamPolicy<> policy(exec_space, nkj, Kokkos::AUTO);
  Kokkos::parallel_for(name, policy.set_scratch_size(scr_level,Kokkos::PerTeam(scr_size)),
  KOKKOS_LAMBDA(TeamMember_t tmember) {
    const int k = tmember.league_rank()/nj + kl;
    const int j = tmember.league_rank()%nj + jl;
    function(tmember, k, j);
  });
}

//------------------------------------------
// 3D outer parallel loop using Kokkos Teams
template <typename Function>
inline void par_for_outer(const std::string &name, DevExeSpace exec_space,
                          size_t scr_size, const int scr_level,
                          const int nl, const int nu, const int kl, const int ku,
                          const int jl, const int ju, const Function &function) {
  const int nn = nu - nl + 1;
  const int nk = ku - kl + 1;
  const int nj = ju - jl + 1;
  const int nkj  = nk*nj;
  const int nnkj = nn*nk*nj;
  Kokkos::TeamPolicy<> policy(exec_space, nnkj, Kokkos::AUTO);
  Kokkos::parallel_for(name, policy.set_scratch_size(scr_level,Kokkos::PerTeam(scr_size)),
  KOKKOS_LAMBDA(TeamMember_t tmember) {
    int n = (tmember.league_rank())/nkj;
    int k = (tmember.league_rank() - n*nkj)/nj;
    int j = (tmember.league_rank() - n*nkj - k*nj) + jl;
    n += nl;
    k += kl;
    function(tmember, n, k, j);
  });
}

//------------------------------------------
// 4D outer parallel loop using Kokkos Teams
template <typename Function>
inline void par_for_outer(const std::string &name, DevExeSpace exec_space,
                          size_t scr_size, const int scr_level,
                          const int ml, const int mu,
                          const int nl, const int nu, const int kl, const int ku,
                          const int jl, const int ju, const Function &function) {
  const int nm = mu - ml + 1;
  const int nn = nu - nl + 1;
  const int nk = ku - kl + 1;
  const int nj = ju - jl + 1;
  const int nkj   = nk*nj;
  const int nnkj  = nn*nk*nj;
  const int nmnkj = nm*nn*nk*nj;
  Kokkos::TeamPolicy<> policy(exec_space, nmnkj, Kokkos::AUTO);
  Kokkos::parallel_for(name, policy.set_scratch_size(scr_level,Kokkos::PerTeam(scr_size)),
  KOKKOS_LAMBDA(TeamMember_t tmember) {
    int m = (tmember.league_rank())/nnkj;
    int n = (tmember.league_rank() - m*nnkj)/nkj;
    int k = (tmember.league_rank() - m*nnkj - n*nkj)/nj;
    int j = (tmember.league_rank() - m*nnkj - n*nkj - k*nj) + jl;
    m += ml;
    n += nl;
    k += kl;
    function(tmember, m, n, k, j);
  });
}

//---------------------------------------------
// 1D inner parallel loop using TeamVectorRange
template <typename Function>
KOKKOS_INLINE_FUNCTION void par_for_inner(TeamMember_t tmember, const int il,const int iu,
                                          const Function &function) {
  // Note Kokkos::TeamVectorRange only iterates from ibegin to iend-1, so must pass iu+1
  Kokkos::parallel_for(Kokkos::TeamVectorRange(tmember, il, iu+1), function);
}

#define NREDUCTION_VARIABLES 20
//----------------------------------------------------------------------------------------
//! \struct summed_array_type
// Following code is copied from Kokkos wiki pages on building custom reducers.  It allows
// an arbitrary number (set by the compile time constant NREDUCTION_VARIABLES above) of
// sum reductions to be computed simultaneously.  Used for history outputs, etc.

namespace array_sum {  // namespace helps with name resolution in reduction identity
template< class ScalarType, int N >
struct array_type {
  ScalarType the_array[N];
  KOKKOS_INLINE_FUNCTION   // Default constructor - Initialize to 0's
  array_type() {
    for (int i = 0; i < N; i++ ) { the_array[i] = 0; }
  }
  KOKKOS_INLINE_FUNCTION   // Copy Constructor
  array_type(const array_type & rhs) {
    for (int i = 0; i < N; i++ ) {
      the_array[i] = rhs.the_array[i];
    }
  }
  KOKKOS_INLINE_FUNCTION   // add operator
  array_type& operator += (const array_type& src) {
    for ( int i = 0; i < N; i++ ) {
       the_array[i]+=src.the_array[i];
    }
    return *this;
  }
  KOKKOS_INLINE_FUNCTION   // volatile add operator
  void operator += (const volatile array_type& src) volatile {
    for ( int i = 0; i < N; i++ ) {
      the_array[i]+=src.the_array[i];
    }
  }
};
// Number of reductions templated by (NHISTORY_VARIABLES)
typedef array_type<Real,(NREDUCTION_VARIABLES)> GlobalSum;  // simplifies code below
} // namespace array_sum

namespace Kokkos { //reduction identity must be defined in Kokkos namespace
template<>
struct reduction_identity< array_sum::GlobalSum > {
  KOKKOS_FORCEINLINE_FUNCTION static array_sum::GlobalSum sum() {
    return array_sum::GlobalSum();
  }
};
}

#endif // ATHENA_HPP_
<|MERGE_RESOLUTION|>--- conflicted
+++ resolved
@@ -49,16 +49,12 @@
 // array indices for conserved: density, momemtum, total energy
 enum VariableIndex {IDN=0, IM1=1, IVX=1, IM2=2, IVY=2, IM3=3, IVZ=3, IEN=4, ITM=4, IPR=4};
 // array indices for components of magnetic field
-<<<<<<< HEAD
 enum BFieldIndex {IBX=0, IBY=1, IBZ=2, NMAG=3};
 // array indices for metric matrices in GR
 enum MetricIndex {I00=0, I01=1, I02=2, I03=3, I11=4, I12=5, I13=6, I22=7, I23=8, I33=9,
                   NMETRIC=10};
-=======
-enum BFieldIndex {IBX=0, IBY=1, IBZ=2};
 // array indices for particle arrays
 enum ParticlesIndex {PGID=0, PTAG=1, IPX=0, IPVX=1, IPY=2, IPVY=3, IPZ=4, IPVZ=5};
->>>>>>> 588b6202
 
 // integer constants to specify spatial reconstruction methods
 enum ReconstructionMethod {dc, plm, ppm4, ppmx, wenoz};
