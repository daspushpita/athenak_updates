--- conflicted
+++ resolved
@@ -77,31 +77,16 @@
         mhd/mhd_tasks.cpp
         mhd/mhd_update.cpp
 
-<<<<<<< HEAD
-	z4c/z4c.cpp
-	z4c/z4c_adm.cpp
-	z4c/z4c_calcrhs.cpp
-	z4c/z4c_newdt.cpp
+        z4c/z4c.cpp
+        z4c/z4c_adm.cpp
+        z4c/z4c_calcrhs.cpp
+        z4c/z4c_newdt.cpp
         z4c/z4c_tasks.cpp
         z4c/z4c_update.cpp
         z4c/z4c_gauge.cpp
         z4c/z4c_Sbc.cpp
-        
-	outputs/io_wrapper.cpp
-=======
-        z4c/z4c.cpp
-        z4c/z4c_adm.cpp
-        z4c/z4c_calcrhs.cpp
-        z4c/z4c_mattersrc.cpp
-        z4c/z4c_newdt.cpp
-        z4c/z4c_tasks.cpp
-        z4c/z4c_update.cpp
-        z4c/z4c_gauge.cpp
-        z4c/z4c_punctures.cpp
-        z4c/z4c_Sbc.cpp
 
         outputs/io_wrapper.cpp
->>>>>>> 16da062c
         outputs/outputs.cpp
         outputs/basetype_output.cpp
         outputs/derived_variables.cpp
