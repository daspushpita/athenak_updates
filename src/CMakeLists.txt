#=========================================================================================
# AthenaXXX astrophysical plasma code
# Copyright(C) 2020 James M. Stone <jmstone@ias.edu> and the Athena code team
# Licensed under the 3-clause BSD License (the "LICENSE")
#=========================================================================================

# list of files to be compiled into executable name
add_executable(
    athena
        main.cpp
        globals.cpp
        parameter_input.cpp

        adm/adm.cpp

        bvals/bvals.cpp
        bvals/buffs_cc.cpp
        bvals/buffs_fc.cpp
        bvals/bvals_cc.cpp
        bvals/bvals_fc.cpp
        bvals/bvals_part.cpp
        bvals/bvals_tasks.cpp
        bvals/flux_correct_cc.cpp
        bvals/flux_correct_fc.cpp
        bvals/prolongation.cpp
        bvals/prolong_prims.cpp
        bvals/physics/hydro_bcs.cpp
        bvals/physics/bfield_bcs.cpp
        bvals/physics/radiation_bcs.cpp
        bvals/physics/z4c_bcs.cpp

        coordinates/coordinates.cpp
        coordinates/excision.cpp

        diffusion/conduction.cpp
        diffusion/resistivity.cpp
        diffusion/viscosity.cpp

        driver/driver.cpp

        eos/eos.cpp
        eos/ideal_hyd.cpp
        eos/ideal_mhd.cpp
        eos/isothermal_hyd.cpp
        eos/isothermal_mhd.cpp
        eos/ideal_srhyd.cpp
        eos/ideal_grhyd.cpp
        eos/ideal_srmhd.cpp
        eos/ideal_grmhd.cpp

        geodesic-grid/geodesic_grid.cpp
        geodesic-grid/spherical_grid.cpp

        hydro/hydro.cpp
        hydro/hydro_fluxes.cpp
        hydro/hydro_fofc.cpp
        hydro/hydro_newdt.cpp
        hydro/hydro_tasks.cpp
        hydro/hydro_update.cpp

        ion-neutral/ion-neutral.cpp
        ion-neutral/ion-neutral_tasks.cpp

        mesh/build_tree.cpp
        mesh/load_balance.cpp
        mesh/mesh.cpp
        mesh/meshblock.cpp
        mesh/meshblock_pack.cpp
        mesh/meshblock_tree.cpp
        mesh/mesh_refinement.cpp

        mhd/mhd.cpp
        mhd/mhd_corner_e.cpp
        mhd/mhd_ct.cpp
        mhd/mhd_fluxes.cpp
        mhd/mhd_fofc.cpp
        mhd/mhd_newdt.cpp
        mhd/mhd_tasks.cpp
        mhd/mhd_update.cpp

<<<<<<< HEAD
        shearing_box/orbital_advection.cpp
        shearing_box/shearing_box.cpp

        z4c/z4c.cpp
        z4c/z4c_adm.cpp
        z4c/z4c_calcrhs.cpp
        z4c/z4c_newdt.cpp
        z4c/z4c_tasks.cpp
        z4c/z4c_update.cpp
        z4c/z4c_gauge.cpp
        z4c/z4c_Sbc.cpp
        z4c/z4c_calculate_weyl_scalars.cpp
        z4c/z4c_wave_extr.cpp
        z4c/z4c_puncture_tracker.cpp
        z4c/z4c_amr.cpp

=======
>>>>>>> 76f621fd
	outputs/io_wrapper.cpp
        outputs/outputs.cpp
        outputs/basetype_output.cpp
        outputs/derived_variables.cpp
        outputs/binary.cpp
        outputs/eventlog.cpp
        outputs/formatted_table.cpp
        outputs/history.cpp
        outputs/restart.cpp
        outputs/track_prtcl.cpp
        outputs/vtk_mesh.cpp
        outputs/vtk_prtcl.cpp

        particles/particles.cpp
        particles/particles_pushers.cpp
        particles/particles_tasks.cpp

        pgen/pgen.cpp
        pgen/tests/advection.cpp
        pgen/tests/cpaw.cpp
        pgen/tests/gr_bondi.cpp
        pgen/tests/gr_monopole.cpp
        pgen/tests/linear_wave.cpp
        pgen/tests/lw_implode.cpp
        pgen/tests/orszag_tang.cpp
        pgen/tests/shock_tube.cpp
        pgen/tests/rad_check_tetrad.cpp
        pgen/tests/rad_hohlraum.cpp
        pgen/tests/rad_linear_wave.cpp
        pgen/tests/z4c_linear_wave.cpp

        radiation/radiation.cpp
        radiation/radiation_fluxes.cpp
        radiation/radiation_newdt.cpp
        radiation/radiation_source.cpp
        radiation/radiation_tasks.cpp
        radiation/radiation_tetrad.cpp
        radiation/radiation_update.cpp

        srcterms/srcterms.cpp
        srcterms/srcterms_newdt.cpp
        srcterms/turb_driver.cpp

        units/units.cpp
        utils/change_rundir.cpp
        utils/show_config.cpp
        utils/lagrange_interpolator.cpp

        z4c/z4c.cpp
        z4c/z4c_adm.cpp
        z4c/z4c_calcrhs.cpp
        z4c/z4c_newdt.cpp
        z4c/z4c_tasks.cpp
        z4c/z4c_update.cpp
        z4c/z4c_gauge.cpp
        z4c/z4c_Sbc.cpp
        z4c/z4c_calculate_weyl_scalars.cpp
        z4c/z4c_wave_extr.cpp
        z4c/z4c_puncture_tracker.cpp
        z4c/z4c_amr.cpp
)

# custom problem generator to be included in compile
# specify on command line using '-D PROBLEM=file' where 'file' is name of file in
# pgen/ directory (not including .cpp extension)

if (NOT ${PROBLEM} STREQUAL "built_in_pgens")
  target_sources(athena
      PRIVATE
          pgen/${PROBLEM}.cpp
  )
endif()

# enable include of header files with /src/ as root of path
target_include_directories(athena PUBLIC ${CMAKE_CURRENT_SOURCE_DIR})<|MERGE_RESOLUTION|>--- conflicted
+++ resolved
@@ -78,7 +78,6 @@
         mhd/mhd_tasks.cpp
         mhd/mhd_update.cpp
 
-<<<<<<< HEAD
         shearing_box/orbital_advection.cpp
         shearing_box/shearing_box.cpp
 
@@ -95,8 +94,6 @@
         z4c/z4c_puncture_tracker.cpp
         z4c/z4c_amr.cpp
 
-=======
->>>>>>> 76f621fd
 	outputs/io_wrapper.cpp
         outputs/outputs.cpp
         outputs/basetype_output.cpp
