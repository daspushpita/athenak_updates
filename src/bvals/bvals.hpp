--- conflicted
+++ resolved
@@ -115,11 +115,7 @@
   // data for all 56 buffers in most general 3D case. Not all elements used in most cases.
   // However each MeshBoundaryBuffer is lightweight, so the convenience of fixed array
   // sizes and index values for array elements outweighs cost of extra memory.
-<<<<<<< HEAD
-  BoundaryBuffer sendbuf[56], recvbuf[56];
-=======
   MeshBoundaryBuffer send_buf[56], recv_buf[56];
->>>>>>> 76f621fd
 
   // constant inflow states at each face, initialized in problem generator
   DualArray2D<Real> u_in, b_in, i_in;
@@ -163,15 +159,9 @@
  public:
   BoundaryValuesCC(MeshBlockPack *ppack, ParameterInput *pin, bool z4c);
 
-<<<<<<< HEAD
-  // functions
-  void InitSendIndices(BoundaryBuffer &buf, int o1, int o2,int o3,int f1,int f2) override;
-  void InitRecvIndices(BoundaryBuffer &buf, int o1, int o2,int o3,int f1,int f2) override;
-=======
   //functions
   void InitSendIndices(MeshBoundaryBuffer &b,int o1,int o2,int o3,int f1,int f2) override;
   void InitRecvIndices(MeshBoundaryBuffer &b,int o1,int o2,int o3,int f1,int f2) override;
->>>>>>> 76f621fd
   TaskStatus InitFluxRecv(const int nvar) override;
 
   // functions to communicate CC data
